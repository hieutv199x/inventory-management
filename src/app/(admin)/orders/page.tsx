'use client';

import React, { useState, useEffect, useCallback } from 'react';
import { Loader2, Search, RefreshCw, Eye, Package, Calendar, User, X, MapPin, CreditCard, Truck, Copy, Check, Plus, Upload, Download } from 'lucide-react';
import { format } from 'date-fns';
import Image from 'next/image';
import { httpClient } from '@/lib/http-client';
import { useLoading } from '@/context/loadingContext';
import OrderDetailModal from '@/components/Orders/OrderDetailModal';
import ShopSelector from '@/components/ui/ShopSelector';
import { formatCurrency } from "@/utils/common/functionFormat";
import { formatTikTokTimestamp } from '@/utils/datetime';
import TimezoneInfo from '@/components/ui/TimezoneInfo';
import AddTrackingModal from '@/components/Orders/AddTrackingModal';
import SyncOrderModal from '@/components/Orders/SyncOrderModal';
import SplitOrderModal from '@/components/Orders/SplitOrderModal';
import toast from 'react-hot-toast';
import { useLanguage } from '@/context/LanguageContext';
import ImportOrdersModal from '@/components/Orders/ImportOrdersModal';
import BulkTrackingModal from '@/components/Orders/BulkTrackingModal';

interface Order {
    id: string;
    orderId: string;
    buyerEmail: string;
    status: string;
    customStatus?: string; // Added customStatus field
    createTime: number;
    updateTime?: number;
    totalAmount?: string;
    currency?: string;
    trackingNumber?: string;
    lineItems: LineItem[];
    payment?: Payment;
    recipientAddress?: RecipientAddress;
    unsettledTransactions?: { // Added unsettledTransactions field
        id: string;
        estSettlementAmount: string;
    }[];
    channelData?: string; // Added channelData field
    shop: {
        shopName?: string;
        shopId: string;
        managedName?: string;
    };
    packages?: { // Added packages field
        packageId: string;
        trackingNumber: string;
        shippingProviderId?: string;
        shippingProviderName?: string;
    }[],
    shopId: string;
    lineItemsCount?: number;
    canSplitPackages?: boolean; // Added canSplitPackages field
    mustSplitPackages?: boolean; // Added mustSplitPackages field
    // SLA / deadline fields (optional on some channels)
    cancelOrderSlaTime?: number;
    ttsSlaTime?: number;
    rtsSlaTime?: number;
    deliverySlaTime?: number;
    deliveryDueTime?: number;
    collectionDueTime?: number;
    shippingDueTime?: number;
    fastDispatchSlaTime?: number;
    pickUpCutOffTime?: number;
    deliveryOptionRequiredDeliveryTime?: number;
    // Milestone / event timestamps
    cancelTime?: number;
    requestCancelTime?: number;
    rtsTime?: number;
    collectionTime?: number;
    releaseDate?: number;
}

interface LineItem {
    id: string;
    productId: string;
    productName: string;
    skuId: string;
    skuName?: string;
    sellerSku?: string;
    salePrice: string;
    originalPrice?: string;
    currency: string;
    displayStatus?: string;
    skuImage?: string; // Added skuImage field
    channelData?: string; // Added channelData field
}

interface Payment {
    currency: string;
    totalAmount?: string;
    subTotal?: string;
}

interface RecipientAddress {
    name?: string;
    phoneNumber?: string;
    fullAddress?: string;
    postalCode?: string;
}

interface Shop {
    id: string;
    shopId: string;
    shopName?: string;
}

interface PaginationInfo {
    currentPage: number;
    pageSize: number;
    totalItems: number;
    totalPages: number;
    hasNextPage: boolean;
    hasPreviousPage: boolean;
}

export default function OrdersPage() {
    const { t } = useLanguage();
    const { showLoading, hideLoading } = useLoading();

    const [orders, setOrders] = useState<Order[]>([]);
    const [syncing, setSyncing] = useState(false);
    const [needSearch, setNeedSearch] = useState(false);
    const [showSyncModal, setShowSyncModal] = useState(false);
    const [showSplitModal, setShowSplitModal] = useState(false);
    const [syncingDetail, setSyncingDetail] = useState<string | null>(null);

    // Helper function to get date with timezone offset
    const getDateWithTimezone = (date: Date) => {
        const offset = date.getTimezoneOffset() * 60000; // Convert to milliseconds
        const localTime = new Date(date.getTime() - offset);
        return localTime.toISOString().slice(0, 16);
    };

    // Updated filter and search states with default date range using browser timezone
    const [filters, setFilters] = useState({
        shopId: '',
        status: '',
        customStatus: '', // Added customStatus filter
        dateFrom: getDateWithTimezone(new Date(Date.now() - 24 * 60 * 60 * 1000)), // 1 day ago
        dateTo: getDateWithTimezone(new Date(Date.now() + 24 * 60 * 60 * 1000)), // 1 day from now
        keyword: '',
    });

    // Add separate search state
    const [searchKeyword, setSearchKeyword] = useState('');
    const [isSearching, setIsSearching] = useState(false);

    // Updated pagination state - now managed by server
    const [pageSize, setPageSize] = useState<number>(100);
    const [currentPage, setCurrentPage] = useState<number>(1);
    const [pagination, setPagination] = useState<PaginationInfo>({
        currentPage: 1,
        pageSize: 20,
        totalItems: 0,
        totalPages: 0,
        hasNextPage: false,
        hasPreviousPage: false
    });

    const [selectedOrder, setSelectedOrder] = useState<Order | null>(null);
    const [showOrderModal, setShowOrderModal] = useState(false);
    const [copiedCustomer, setCopiedCustomer] = useState<string | null>(null);
    const [copiedOrderId, setCopiedOrderId] = useState<string | null>(null);
    const [updatingStatus, setUpdatingStatus] = useState<string | null>(null);
    const [showTrackingModal, setShowTrackingModal] = useState(false);
    const [selectedOrderForTracking, setSelectedOrderForTracking] = useState<Order | null>(null);
    const [selectedOrderForSplit, setSelectedOrderForSplit] = useState<Order | null>(null);
    const [showImportModal, setShowImportModal] = useState(false);
    const [importFile, setImportFile] = useState<File | null>(null);
    const [isImporting, setIsImporting] = useState(false);
    const [isExporting, setIsExporting] = useState(false);

    // New states for bulk tracking
    const [selectedOrderIds, setSelectedOrderIds] = useState<Set<string>>(new Set());
    const [showBulkTrackingModal, setShowBulkTrackingModal] = useState(false);
    const [bulkTrackingData, setBulkTrackingData] = useState<{ [key: string]: { trackingId: string, shippingProvider: string, receiptId: string } }>({});

    // New alert filter state
    const [alertFilter, setAlertFilter] = useState<string>('');

    const handleExportExcel = async () => {
        setIsExporting(true);
        try {
            // Check if there are selected orders, if so export only selected ones
            let exportData;

            if (selectedOrderIds.size > 0) {
                // Export only selected orders
                exportData = {
                    selectedOrderIds: Array.from(selectedOrderIds)
                };
            } else {
                // If no orders selected, show message to user
                toast.error('Please select orders to export');
                setIsExporting(false);
                return;
            }

            const response = await fetch('/api/orders/export-excel', {
                method: 'POST',
                headers: {
                    'Content-Type': 'application/json',
                    'Authorization': `Bearer ${localStorage.getItem('token')}`,
                },
                body: JSON.stringify(exportData)
            });

            if (!response.ok) {
                throw new Error('Export failed');
            }

            // Handle file download
            const blob = await response.blob();
            const url = window.URL.createObjectURL(blob);
            const link = document.createElement('a');
            link.href = url;
            link.download = `order_packages_${new Date().toISOString().split('T')[0]}.xlsx`;
            document.body.appendChild(link);
            link.click();
            document.body.removeChild(link);
            window.URL.revokeObjectURL(url);

            toast.success('Export completed successfully!');
        } catch (error: any) {
            console.error('Export error:', error);
            toast.error(error.message || 'Export failed');
        } finally {
            setIsExporting(false);
        }
    };

    // Checkbox handlers
    const handleSelectOrder = (orderId: string) => {
        const newSelected = new Set(selectedOrderIds);
        if (newSelected.has(orderId)) {
            newSelected.delete(orderId);
        } else {
            newSelected.add(orderId);
        }
        setSelectedOrderIds(newSelected);
    };

    const handleSelectAll = () => {
        if (selectedOrderIds.size === orders.length) {
            setSelectedOrderIds(new Set());
        } else {
            setSelectedOrderIds(new Set(orders.map(order => order.id)));
        }
    };

    const handleOpenBulkTrackingModal = () => {
        // Initialize bulk tracking data for selected orders
        const initialData: { [key: string]: { trackingId: string, shippingProvider: string, receiptId: string } } = {};
        selectedOrderIds.forEach(orderId => {
            initialData[orderId] = {
                trackingId: '',
                shippingProvider: '',
                receiptId: ''
            };
        });
        setBulkTrackingData(initialData);
        setShowBulkTrackingModal(true);
    };

    const handleBulkTrackingChange = (orderId: string, field: 'trackingId' | 'shippingProvider' | 'receiptId', value: string) => {
        setBulkTrackingData(prev => ({
            ...prev,
            [orderId]: {
                ...prev[orderId],
                [field]: value
            }
        }));
    };

    const handleFilterChange = (field: keyof typeof filters, value: string) => {
        setFilters(prev => ({ ...prev, [field]: value }));
        setCurrentPage(1);
    };

    const fetchOrders = useCallback(
        async (options?: {
            keyword?: string;
            page?: number;
            pageSize?: number;
            loadingMessage?: string;
            isSearch?: boolean;
        }) => {
            const {
                keyword,
                page,
                pageSize: overridePageSize,
                loadingMessage = t('orders.loading_orders'),
                isSearch = false
            } = options || {};

            const effectivePage = page ?? currentPage;
            const effectivePageSize = overridePageSize ?? pageSize;
            const effectiveKeyword = keyword !== undefined ? keyword : filters.keyword;

            if (isSearch) setIsSearching(true);
            showLoading(loadingMessage);

            try {
                const params = new URLSearchParams();
                params.append('page', effectivePage.toString());
                params.append('pageSize', effectivePageSize.toString());
                if (filters.shopId) params.append('shopId', filters.shopId);
                if (filters.status) params.append('status', filters.status);
                if (filters.customStatus) params.append('customStatus', filters.customStatus);
                if (filters.keyword || options?.keyword) params.append('keyword', (options?.keyword || filters.keyword));
                if (filters.dateFrom) params.append('dateFrom', filters.dateFrom);
                if (filters.dateTo) params.append('dateTo', filters.dateTo);
                if (alertFilter) params.append('alert', alertFilter);

                const response = await httpClient.get(`/orders?${params.toString()}`);
                setOrders(response.orders || []);
                setPagination(response.pagination || {
                    currentPage: effectivePage,
                    pageSize: effectivePageSize,
                    totalItems: 0,
                    totalPages: 0,
                    hasNextPage: false,
                    hasPreviousPage: false
                });
            } catch (error) {
                console.error('Error fetching orders:', error);
                if (options?.isSearch) setOrders([]);
            } finally {
                hideLoading();
                if (isSearch) setIsSearching(false);
            }
        },
        [filters, currentPage, pageSize, showLoading, hideLoading, alertFilter]
    );

    // New: validate and update selected import file
    const handleImportFileChange = (file: File | null) => {
        if (file && !/\.(xlsx|xls)$/i.test(file.name)) {
            toast.error('Please upload Excel file (.xlsx or .xls)');
            setImportFile(null);
            return;
        }
        setImportFile(file);
    };

    const handleImportExcel = async () => {
        if (!importFile) {
            toast.error('Please select an Excel file');
            return;
        }

        setIsImporting(true);
        try {
            const formData = new FormData();
            formData.append('file', importFile);

            // Upload to mapping API (no DB writes here; API may push to TikTok)
            const response = await httpClient.postFormData('/orders/import-excel', formData);

            if (response.success) {
                const { totalRows, mapped, errors, errorDetails, bulk } = response.data || {};
                const bulkSummary = bulk?.summary;
                const bulkErrors = Array.isArray(bulk?.errors) ? bulk.errors : [];

                let message = `Import completed!\n`;
                message += `Total rows: ${totalRows ?? 0}\n`;
                message += `Mapped: ${mapped ?? 0}\n`;
                if (bulkSummary) {
                    message += `Pushed to TikTok - Succeeded: ${bulkSummary.succeeded ?? 0}, Failed: ${bulkSummary.failed ?? 0}\n`;
                }

                if ((errors ?? 0) > 0 || bulkErrors.length > 0) {
                    if (errorDetails && errorDetails.length > 0) {
                        message += `\nFirst ${Math.min(errorDetails.length, 5)} errors:\n`;
                        message += errorDetails.slice(0, 5).join('\n');
                    }
                    if (bulkErrors.length > 0) {
                        message += `\nTikTok errors (first ${Math.min(bulkErrors.length, 5)}):\n`;
                        message += bulkErrors.slice(0, 5).map((e: any) => {
                            const pkg = e?.packageId ? `pkg ${e.packageId}` : 'pkg -';
                            const code = e?.code ? `[${e.code}]` : '';
                            return `${pkg} ${code} ${e?.message || 'Unknown error'}`;
                        }).join('\n');
                    }
                    toast.error(message);
                } else {
                    toast.success(message);
                }
            } else {
                toast.error(response.error || 'Import failed');
            }
        } catch (error: any) {
            console.error('Import error:', error);
            toast.error(error?.message || 'Import failed');
        } finally {
            // Always close modal and clear file
            setShowImportModal(false);
            setImportFile(null);
            setIsImporting(false);
        }
    };

    const downloadTemplate = () => {
        const link = document.createElement('a');
        link.href = '/templates/order_import_template.xlsx';
        link.download = 'order_import_template.xlsx';
        document.body.appendChild(link);
        link.click();
        document.body.removeChild(link);
    };

    const downloadSample = () => {
        const link = document.createElement('a');
        link.href = '/templates/sample_order_import.xlsx';
        link.download = 'sample_order_import.xlsx';
        document.body.appendChild(link);
        link.click();
        document.body.removeChild(link);
    };

    // Updated handleSearch to delegate to fetchOrders
    const handleSearch = async (e: React.FormEvent) => {
        e.preventDefault();
        // Update state first
        setFilters(prev => ({ ...prev, keyword: searchKeyword }));
        setCurrentPage(1);
        setSelectedOrderIds(new Set()); // Clear selected orders on new search
        // Call unified fetch
        await fetchOrders({
            keyword: searchKeyword,
            page: 1,
            pageSize,
            loadingMessage: t('orders.searching_orders'),
            isSearch: true
        });
        await fetchStatusCounts();
    };

    useEffect(() => {
        fetchOrders(); // initial load
        fetchStatusCounts();
        fetchAlertCounts();
    }, []); // intentionally empty (fetchOrders uses latest refs internally)

    // Consolidate all fetchOrders triggers into a single useEffect
    useEffect(() => {
        if (needSearch) {
            fetchOrders();
            fetchStatusCounts();
            setNeedSearch(false);
        }
    }, [currentPage, needSearch, fetchOrders]); // This will trigger when any of these change

    const handlePageChange = (newPage: number) => {
        if (newPage >= 1 && newPage <= pagination.totalPages) {
            setCurrentPage(newPage);
            setNeedSearch(true);
        }
    };

    const handlePageSizeChange = (newSize: number) => {
        setPageSize(newSize);
        setCurrentPage(1);
    };

    const fetchOrderDetail = async (orderId: string) => {
        try {
            const response = await httpClient.get(`/orders/${orderId}`);
            return response.order;
        } catch (error) {
            console.error('Error fetching order detail:', error);
            throw error;
        }
    };

    const syncOrders = async (shopId: string, dateFrom?: string, dateTo?: string) => {
        showLoading(t('orders.syncing_orders'));
        setSyncing(true);
        try {
            const response = await httpClient.post('/tiktok/Orders/get-order-list', {
                shop_id: shopId,
                sync: true,
                filters: {
                    createTimeGe: dateFrom ? Math.floor(new Date(dateFrom).getTime() / 1000) : undefined,
                    createTimeLt: dateTo ? Math.floor(new Date(dateTo).getTime() / 1000) : undefined,
                },
                page_size: 50,
            });

            toast.success(t('orders.sync_success'));
            await fetchOrders();
            await fetchStatusCounts();
        } catch (error) {
            console.error('Error syncing orders:', error);
            toast.error(t('orders.sync_failed'));
        } finally {
            hideLoading();
            setSyncing(false);
        }
    };

    const syncUnsettledTransactions = async () => {
        if (!filters?.shopId) {
            toast.error(t('orders.select_shop_sync_unsettled'));
            return;
        }
        showLoading(t('orders.syncing_unsettled_transactions'));
        try {
            const response = await httpClient.post('/tiktok/Finance/sync-unsettled-transactions', {
                shop_id: filters.shopId,
                search_time_ge: filters.dateFrom ? Math.floor(new Date(filters.dateFrom).getTime() / 1000) : undefined,
                search_time_lt: filters.dateTo ? Math.floor(new Date(filters.dateTo).getTime() / 1000) : undefined,
                page_size: 50,
            });

            alert(t('orders.unsettled_sync_success'));
            // This will trigger fetchOrders through the useEffect
            setFilters(prev => ({ ...prev })); // Force re-render to trigger useEffect
        } catch (error) {
            console.error('Error syncing unsettled transactions:', error);
            toast.error(t('orders.sync_failed'));
        } finally {
            hideLoading();
        }
    };

    const openOrderModal = async (order: Order) => {
        setSelectedOrder(order);
        setShowOrderModal(true);

        try {
            showLoading(t('orders.loading_order_details'));
            // Fetch detailed order information
            const detailedOrder = await fetchOrderDetail(order.orderId);
            setSelectedOrder(detailedOrder);
        } catch (error) {
            console.error('Failed to load order details:', error);
            toast.error(t('orders.load_detail_failed'));
            closeOrderModal();
        } finally {
            hideLoading();
        }
    };

    const closeOrderModal = () => {
        setSelectedOrder(null);
        setShowOrderModal(false);
    };

    const formatTimestamp = (timestamp: number) => {
        return formatTikTokTimestamp(timestamp, { includeSeconds: false, includeTimezone: true });
    };

    const getStatusColor = (status: string) => {
        switch (status.toLowerCase()) {
            case 'unpaid': return 'bg-red-100 text-red-800 dark:bg-red-900 dark:text-red-400';
            case 'on_hold': return 'bg-yellow-100 text-yellow-800 dark:bg-yellow-900 dark:text-yellow-400';
            case 'awaiting_shipment': return 'bg-orange-100 text-orange-800 dark:bg-orange-900 dark:text-orange-400';
            case 'partially_shipping': return 'bg-blue-100 text-blue-800 dark:bg-blue-900 dark:text-blue-400';
            case 'awaiting_collection': return 'bg-purple-100 text-purple-800 dark:bg-purple-900 dark:text-purple-400';
            case 'in_transit': return 'bg-indigo-100 text-indigo-800 dark:bg-indigo-900 dark:text-indigo-400';
            case 'delivered': return 'bg-teal-100 text-teal-800 dark:bg-teal-900 dark:text-teal-400';
            case 'completed': return 'bg-green-100 text-green-800 dark:bg-green-900 dark:text-green-400';
            case 'cancelled': return 'bg-gray-100 text-gray-800 dark:bg-gray-900 dark:text-gray-400';
            default: return 'bg-gray-100 text-gray-800 dark:bg-gray-900 dark:text-gray-400';
        }
    };

    const parseChannelData = (channelData: string) => {
        try {
            return JSON.parse(channelData || '{}');
        } catch {
            return {};
        }
    };

    // Helper to format epoch seconds to UI and relative delta
    const formatEpoch = (ts?: number) => ts ? formatTikTokTimestamp(ts, { includeSeconds: false }) : '—';
    const formatRelative = (ts?: number) => {
        if (!ts) return '';
        const now = Math.floor(Date.now() / 1000);
        const diff = ts - now; // seconds
        const abs = Math.abs(diff);
        const units: [number, string][] = [
            [86400, 'd'],
            [3600, 'h'],
            [60, 'm'],
            [1, 's']
        ];
        for (const [sec, label] of units) {
            if (abs >= sec) {
                const val = Math.floor(abs / sec);
                return diff >= 0 ? `in ${val}${label}` : `${val}${label} ago`;
            }
        }
        return diff >= 0 ? 'soon' : 'just now';
    };

    interface SlaItem { key: string; label: string; value?: number; type: 'deadline' | 'event'; }
    const buildSlaItems = (order: Order): SlaItem[] => {
        // Fallback to channelData if some fields missing
        const cd = parseChannelData(order.channelData ?? '');
        const pick = (field: keyof Order, snake?: string): number | undefined => {
            const direct = (order as any)[field];
            if (direct) return direct;
            if (snake && typeof cd === 'object' && cd && cd[snake] && typeof cd[snake] === 'number') return cd[snake];
            return undefined;
        };
        return [
            { key: 'shippingDueTime', label: 'Ship Due', value: pick('shippingDueTime', 'shipping_due_time'), type: 'deadline' as const },
            { key: 'collectionDueTime', label: 'Collection Due', value: pick('collectionDueTime', 'collection_due_time'), type: 'deadline' as const },
            { key: 'deliveryDueTime', label: 'Delivery Due', value: pick('deliveryDueTime', 'delivery_due_time'), type: 'deadline' as const },
            { key: 'cancelOrderSlaTime', label: 'Cancel SLA', value: pick('cancelOrderSlaTime', 'cancel_order_sla_time'), type: 'deadline' as const },
            { key: 'ttsSlaTime', label: 'TTS SLA', value: pick('ttsSlaTime', 'tts_sla_time'), type: 'deadline' as const },
            { key: 'rtsSlaTime', label: 'RTS SLA', value: pick('rtsSlaTime', 'rts_sla_time'), type: 'deadline' as const },
            { key: 'deliverySlaTime', label: 'Delivery SLA', value: pick('deliverySlaTime', 'delivery_sla_time'), type: 'deadline' as const },
            { key: 'fastDispatchSlaTime', label: 'Fast Dispatch', value: pick('fastDispatchSlaTime', 'fast_dispatch_sla_time'), type: 'deadline' as const },
            { key: 'pickUpCutOffTime', label: 'Pickup Cutoff', value: pick('pickUpCutOffTime', 'pick_up_cut_off_time'), type: 'deadline' as const },
            { key: 'deliveryOptionRequiredDeliveryTime', label: 'Req. Delivery', value: pick('deliveryOptionRequiredDeliveryTime', 'delivery_option_required_delivery_time'), type: 'deadline' as const },
            // Events
            { key: 'rtsTime', label: 'RTS At', value: pick('rtsTime', 'rts_time'), type: 'event' as const },
            { key: 'collectionTime', label: 'Collected At', value: pick('collectionTime', 'collection_time'), type: 'event' as const },
            { key: 'cancelTime', label: 'Cancelled At', value: pick('cancelTime', 'cancel_time'), type: 'event' as const },
            { key: 'requestCancelTime', label: 'Req. Cancel At', value: pick('requestCancelTime', 'request_cancel_time'), type: 'event' as const },
            { key: 'releaseDate', label: 'Release Date', value: pick('releaseDate', 'release_date'), type: 'event' as const },
        ].filter(i => !!i.value);
    };
    const classifyDeadline = (ts?: number) => {
        if (!ts) return 'text-gray-400';
        const now = Math.floor(Date.now() / 1000);
        const diff = ts - now;
        if (diff < 0) return 'text-red-600';
        if (diff < 86400) return 'text-orange-600';
        return 'text-green-600';
    };

    const getLineItemImages = (order: Order) => {
        return order.lineItems?.map(item => {
            const itemChannelData = parseChannelData(item.channelData ?? '');
            return {
                image: itemChannelData.skuImage,
                productName: item.productName,
                id: item.id
            };
        }).filter(item => item.image) || [];
    };

    // Filter orders based on search term
    const filteredOrders = orders.filter(order =>
        order.orderId.toLowerCase().includes(filters.keyword.toLowerCase()) ||
        order.buyerEmail.toLowerCase().includes(filters.keyword.toLowerCase()) ||
        (order.recipientAddress?.name || '').toLowerCase().includes(filters.keyword.toLowerCase()) ||
        order.lineItems.some(item => item.productName.toLowerCase().includes(filters.keyword.toLowerCase()))
    );

    const formatCustomerInfo = (order: Order) => {
        const address = order.recipientAddress;
        if (!address) return 'N/A';

        // Parse fullAddress to separate street address from city/state/country
        const fullAddress = address.fullAddress || '';
        const addressParts = fullAddress.split(',').map(part => part.trim());

        let streetAddress = '';
        let cityStateCountry = '';
<<<<<<< HEAD

        if (addressParts.length >= 2) {
            // First part is usually street address (house number, street name)
=======
        
        if (addressParts.length >= 3) {
            // Gộp 2 phần đầu: số nhà/tên đường + thành phố đầu tiên
            streetAddress = addressParts.slice(0, 2).join(', ');
            // Phần còn lại: vùng/tỉnh/quốc gia
            cityStateCountry = addressParts.slice(2).join(', ');
        } else if (addressParts.length === 2) {
            // Nếu chỉ có 2 phần thì tách như cũ
>>>>>>> b222f3ad
            streetAddress = addressParts[0];
            cityStateCountry = addressParts[1];
        } else {
            streetAddress = fullAddress;
        }

        const customerInfo = [
            `${address.name || 'N/A'}`,
            `${address.phoneNumber || 'N/A'}`,
            `${streetAddress || 'N/A'}`,
            `${cityStateCountry || 'N/A'}`,
            `${address.postalCode || 'N/A'}`,
        ].filter(line => line && line !== 'N/A').join('\n');

        return customerInfo;
    };

    const copyCustomerInfo = async (order: Order) => {
        try {
            const customerInfo = formatCustomerInfo(order);
            await navigator.clipboard.writeText(customerInfo);
            setCopiedCustomer(order.orderId);
            setTimeout(() => setCopiedCustomer(null), 2000);
        } catch (err) {
            console.error('Failed to copy customer info: ', err);
        }
    };

    const copyOrderId = async (orderId: string) => {
        try {
            await navigator.clipboard.writeText(orderId);
            setCopiedOrderId(orderId);
            setTimeout(() => setCopiedOrderId(null), 2000);
        } catch (err) {
            console.error('Failed to copy order ID: ', err);
        }
    };

    const updateCustomStatus = async (orderId: string, customStatus: string) => {
        try {
            setUpdatingStatus(orderId);
            await httpClient.patch(`/orders/${orderId}/custom-status`, { customStatus });

            // Update local state
            setOrders(prevOrders =>
                prevOrders.map(order =>
                    order.orderId === orderId
                        ? { ...order, customStatus }
                        : order
                )
            );
        } catch (error) {
            console.error('Error updating custom status:', error);
            toast.error('Failed to update custom status');
        } finally {
            setUpdatingStatus(null);
        }
    };

    const handleAddTracking = (order: Order) => {
        setSelectedOrderForTracking(order);
        setShowTrackingModal(true);
    };

    const handleSaveTracking = async (trackingNumber: string, shippingProviderId: string, packageId?: string) => {
        if (!selectedOrderForTracking) return;

        try {
            const res = await httpClient.post(`/tiktok/Fulfillment/add-tracking`, {
                orderId: selectedOrderForTracking.orderId,
                trackingNumber,
                shippingProviderId,
                packageId: packageId || ""
            });

            fetchOrders();
            fetchStatusCounts();
            toast.success(res);
        } catch (error) {
            console.error('Error adding tracking information:', error);
            toast.error('Failed to add tracking information');
            throw error; // Re-throw to handle in modal
        }
    };

    // (duplicate function block removed)

    // Backend-driven status counts (exclude keyword to avoid counting non-persisted search results)
    const ALERT_DEFS = [
        // key maps to property returned from /api/orders/alert
        { key: 'countShipingWithin24', labelKey: 'orders.alert.ship_within_24h', Icon: Truck, color: 'text-orange-600', tooltip: 'Orders waiting >48h but still AWAITING_SHIPMENT (need action).' },
        { key: 'countAutoCancelled', labelKey: 'orders.alert.auto_cancelling_24h', Icon: Calendar, color: 'text-red-600', tooltip: 'Orders approaching collection due time in next 24h.' },
        { key: 'countShippingOverdue', labelKey: 'orders.alert.shipping_overdue', Icon: Package, color: 'text-pink-600', tooltip: 'AWAITING_SHIPMENT orders past shipping_due_time.' },
        { key: 'countBuyerCancelled', labelKey: 'orders.alert.cancellation_requested', Icon: X, color: 'text-yellow-600', tooltip: 'Buyer has requested cancellation (isBuyerRequestCancel=true).' },
        { key: 'countLogisticsIssue', labelKey: 'orders.alert.logistics_issue', Icon: RefreshCw, color: 'text-purple-600', tooltip: 'Detected logistics exceptions (placeholder – implement logic).' },
        { key: 'countReturnRefund', labelKey: 'orders.alert.return_refund', Icon: CreditCard, color: 'text-indigo-600', tooltip: 'Orders with return/refund request (placeholder).' },
    ] as const;

    const [statusCounts, setStatusCounts] = useState<Record<string, number>>({});
    const [loadingCounts, setLoadingCounts] = useState<boolean>(false);
    const [alertCounts, setAlertCounts] = useState<Record<string, number>>({});
    const [loadingAlerts, setLoadingAlerts] = useState<boolean>(false);

    const fetchStatusCounts = useCallback(async () => {
        setLoadingCounts(true);
        try {
            const params = new URLSearchParams();
            if (filters.shopId) params.append('shopId', filters.shopId);
            if (filters.dateFrom) params.append('createTimeGe', Math.floor(new Date(filters.dateFrom).getTime() / 1000).toString());
            if (filters.dateTo) params.append('createTimeLt', Math.floor(new Date(filters.dateTo).getTime() / 1000).toString());
            if (filters.keyword) params.append('keyword', filters.keyword);
            if (filters.customStatus) params.append('customStatus', filters.customStatus);

            const res = await httpClient.get(`/orders/status-counts?${params.toString()}`);
            setStatusCounts(res?.counts || {});
        } finally {
            setLoadingCounts(false);
        }
    }, [filters.shopId, filters.dateFrom, filters.dateTo, filters.keyword, filters.customStatus]);

    const fetchAlertCounts = useCallback(async () => {
        setLoadingAlerts(true);
        try {
            const params = new URLSearchParams();
            if (filters.shopId) params.append('shopId', filters.shopId);
            const res = await httpClient.get(`/orders/alert?${params.toString()}`);

            // Merge API data with placeholders (0 if not returned)
            const base: Record<string, number> = {};
            ALERT_DEFS.forEach(def => { base[def.key] = 0; });
            Object.assign(base, res || {});
            setAlertCounts(base);
        } catch (e) {
            console.error('Failed to fetch alert counts', e);
        } finally {
            setLoadingAlerts(false);
        }
    }, [filters.shopId]);

    const closeTrackingModal = () => {
        setShowTrackingModal(false);
        setSelectedOrderForTracking(null);
    };

    const openSplitModal = (order: Order) => {
        setSelectedOrderForSplit(order);
        setShowSplitModal(true);
    };

    const closeSplitModal = () => {
        setShowSplitModal(false);
        setSelectedOrderForSplit(null);
    };

    const handleSplitSubmit = async (data: { splittable_groups: { id: string; order_line_item_ids: string[] }[] }) => {
        if (!selectedOrderForSplit) return;
        showLoading(t('orders.splitting_order'));
        try {
            await httpClient.post('/tiktok/Fulfillment/split-order', {
                orderId: selectedOrderForSplit.orderId,
                shopId: selectedOrderForSplit.shopId,
                groups: data.splittable_groups
            });
            toast.success(t('orders.split_success'));
            fetchOrders();
        } catch (err) {
            console.error('Failed to split order', err);
            toast.error(t('orders.split_failed'));
        } finally {
            closeSplitModal();
            hideLoading();
        }
    };

    const syncOrderDetail = async (order: Order) => {
        try {
            setSyncingDetail(order.orderId);
            await httpClient.post('/tiktok/Orders/sync-order-detail', {
                order_ids: [order.orderId],
                shop_id: order.shop.shopId
            });
            toast.success(t('orders.sync_detail_success') + ` (${order.orderId})`);
            fetchOrders({ page: pagination.currentPage, pageSize, loadingMessage: t('orders.refreshing'), isSearch: false });
        } catch (e) {
            console.error('Failed to sync order detail', e);
            toast.error(t('orders.sync_detail_failed'));
        } finally {
            setSyncingDetail(null);
        }
    };

    return (
        <div>
            {/* Header */}
            <div className="flex flex-col gap-5 mb-6 sm:flex-row sm:justify-between">
                <div className="w-full">
                    <div className="mb-6">
                        <h1 className="text-2xl font-bold text-gray-900 dark:text-white/90">{t('orders.title')}</h1>
                        <p className="text-gray-600 dark:text-gray-400">{t('orders.subtitle')}</p>
                    </div>
                </div>
                <div className="flex items-start w-full gap-3 sm:justify-end">
                    <div className="flex items-center gap-2">
                        <button
                            onClick={handleExportExcel}
                            disabled={isExporting || selectedOrderIds.size === 0}
                            className="bg-orange-600 text-white px-3 py-1.5 text-xs rounded-md hover:bg-orange-700 disabled:opacity-50 flex items-center justify-center hover:shadow-lg transition duration-200"
                        >
                            {isExporting ? <Loader2 className="h-3 w-3 animate-spin mr-1.5" /> : <Download className="h-3 w-3 mr-1.5" />}
                            {isExporting
                                ? 'Exporting...'
                                : selectedOrderIds.size > 0
                                    ? `Export Selected (${selectedOrderIds.size})`
                                    : 'Select orders to export'
                            }
                        </button>
                        <button
                            onClick={() => setShowImportModal(true)}
                            className="bg-blue-600 text-white px-3 py-1.5 text-xs rounded-md hover:bg-blue-700 disabled:opacity-50 flex items-center justify-center hover:shadow-lg transition duration-200"
                        >
                            <Upload className="h-3 w-3 mr-1.5" />
                            Import Shipment Info
                        </button>
                        <button
                            onClick={() => setShowSyncModal(true)}
                            disabled={syncing}
                            className="bg-green-600 text-white px-3 py-1.5 text-xs rounded-md hover:bg-green-700 disabled:opacity-50 flex items-center justify-center hover:shadow-lg transition duration-200"
                        >
                            {syncing ? <Loader2 className="h-3 w-3 animate-spin mr-1.5" /> : <RefreshCw className="h-3 w-3 mr-1.5" />}
                            {t('orders.sync_orders')}
                        </button>
                        <button
                            onClick={syncUnsettledTransactions}
                            disabled={syncing}
                            className="bg-green-600 text-white px-3 py-1.5 text-xs rounded-md hover:bg-green-700 disabled:opacity-50 flex items-center justify-center hover:shadow-lg transition duration-200"
                        >
                            {syncing ? <Loader2 className="h-3 w-3 animate-spin mr-1.5" /> : <RefreshCw className="h-3 w-3 mr-1.5" />}
                            {t('orders.sync_unsettled_transactions')}
                        </button>
                    </div>
                </div>

            </div>

            {/* Stats Cards - Inline horizontal scroll */}
            <div className="mb-6">
                <div className="flex items-stretch gap-3 overflow-x-auto py-2 scrollbar-thin">
                    {/* Total Orders */}
                    <button
                        type="button"
                        onClick={() => {
                            handleFilterChange('status', '');
                            setNeedSearch(true);
                        }}
                        aria-pressed={filters.status === ''}
                        className={`shrink-0 min-w-[240px] snap-start bg-white p-6 rounded-lg shadow-sm border dark:border-gray-800 dark:bg-white/[0.03] transition hover:shadow-md cursor-pointer ${filters.status === '' ? 'ring-2 ring-blue-400 border-blue-300 dark:ring-blue-500' : ''
                            }`}
                    >
                        <div className="flex items-center">
                            <Package className="h-8 w-8 text-blue-600" />
                            <div className="ml-4">
                                <p className="text-sm font-medium text-gray-600 dark:text-gray-400">{t('orders.total_orders')}</p>
                                <p className="text-2xl font-semibold text-gray-900 dark:text-white/90">{pagination.totalItems}</p>
                            </div>
                        </div>
                    </button>

                    {ALERT_DEFS.map(({ key, labelKey, Icon, color, tooltip }) => (
                        <button
                            key={key}
                            type="button"
                            onClick={() => {
                                setAlertFilter(prev => prev === key ? '' : key); // toggle
                                setCurrentPage(1);
                                setNeedSearch(true);
                                // when selecting alert filter, clear status filter (to avoid conflicts)
                                setFilters(f => ({ ...f, status: '' }));
                            }}
                            aria-pressed={alertFilter === key}
                            title={tooltip}
                            className={`shrink-0 min-w-[240px] text-left snap-start p-6 rounded-lg shadow-sm border transition hover:shadow-md cursor-pointer dark:border-gray-800 dark:bg-white/[0.03] bg-white ${alertFilter === key ? 'ring-2 ring-blue-400 border-blue-300 dark:ring-blue-500' : ''}`}
                        >
                            <div className="flex items-center">
                                <Icon className={`h-8 w-8 ${color}`} />
                                <div className="ml-4">
                                    <p className="text-sm font-medium text-gray-600 dark:text-gray-400 flex items-center gap-1">
                                        {t(labelKey)}
                                    </p>
                                    <p className="text-2xl font-semibold text-gray-900 dark:text-white/90">
                                        {loadingAlerts ? '...' : (alertCounts[key] ?? 0)}
                                    </p>
                                </div>
                            </div>
                        </button>
                    ))}
                </div>
            </div>

            {/* Updated Filters */}
            <div className="bg-white p-6 rounded-lg shadow-sm border mb-6 dark:border-gray-800 dark:bg-white/[0.03]">
                {/* Search Form */}
                <div className="mb-4">
                    <form onSubmit={handleSearch}>
                        <div className="relative">
                            <span className="absolute -translate-y-1/2 left-4 top-1/2 pointer-events-none">
                                <Search className="h-5 w-5 text-gray-500 dark:text-gray-400" />
                            </span>
                            <input
                                type="text"
                                placeholder={t('orders.search_placeholder_full')}
                                value={searchKeyword}
                                onChange={(e) => setSearchKeyword(e.target.value)}
                                className="h-11 w-full rounded-lg border border-gray-200 bg-transparent py-2.5 pl-12 pr-24 text-sm text-gray-800 shadow-sm placeholder:text-gray-400 focus:border-blue-300 focus:outline-none focus:ring-2 focus:ring-blue-500/10 dark:border-gray-700 dark:bg-gray-900 dark:text-white/90 dark:placeholder:text-white/30 xl:w-[500px]"
                                disabled={syncing}
                            />
                            <button
                                type="submit"
                                disabled={syncing}
                                className="absolute right-2.5 top-1/2 inline-flex -translate-y-1/2 items-center gap-1 rounded-lg border border-gray-200 bg-blue-600 px-3 py-1.5 text-xs font-medium text-white hover:bg-blue-700 disabled:opacity-50 disabled:cursor-not-allowed dark:border-gray-600 dark:bg-blue-700 dark:hover:bg-blue-800"
                            >
                                {isSearching ? (
                                    <Loader2 className="h-3 w-3 animate-spin" />
                                ) : (
                                    <Search className="h-3 w-3" />
                                )}
                                {t('common.search')}
                            </button>
                        </div>
                    </form>
                </div>

                {/* Filters Grid */}
                <div className="grid grid-cols-1 md:grid-cols-6 gap-4">
                    <div>
                        <label className="block text-sm font-medium text-gray-700 mb-2 dark:text-gray-400">{t('orders.shop')}</label>
                        <ShopSelector
                            onChange={(shopId: string | null, shop: any | null) => handleFilterChange('shopId', shopId ?? '')}
                        />
                    </div>

                    <div>
                        <label className="block text-sm font-medium text-gray-700 mb-2 dark:text-gray-400">
                            {t('orders.order_status_label')}
                            <span className="ml-1 text-xs text-gray-500 cursor-help" title="TikTok Shop order status definitions">ℹ️</span>
                        </label>
                        <select
                            value={filters.status}
                            onChange={(e) => handleFilterChange('status', e.target.value)}
                            className="w-full px-3 py-2 border border-gray-300 rounded-md focus:outline-none focus:ring-2 focus:ring-blue-500 dark:bg-gray-800 dark:border-gray-700 dark:text-white"
                        >
                            <option value="">{t('orders.all_status')}</option>
                            <optgroup label="Payment & Processing">
                                <option value="UNPAID" title="Order placed but payment authorized">UNPAID</option>
                                <option value="ON_HOLD" title="Payment completed, in remorse period">ON_HOLD</option>
                            </optgroup>
                            <optgroup label="Fulfillment">
                                <option value="AWAITING_SHIPMENT" title="Waiting for seller to place logistics order">AWAITING_SHIPMENT</option>
                                <option value="PARTIALLY_SHIPPING" title="Some items shipped, others pending">PARTIALLY_SHIPPING</option>
                                <option value="AWAITING_COLLECTION" title="Logistics order placed, waiting for carrier pickup">AWAITING_COLLECTION</option>
                                <option value="IN_TRANSIT" title="All items collected by carrier, in delivery">IN_TRANSIT</option>
                            </optgroup>
                            <optgroup label="Final States">
                                <option value="DELIVERED" title="All items delivered to buyer">DELIVERED</option>
                                <option value="COMPLETED" title="Order completed, no returns/refunds allowed">COMPLETED</option>
                                <option value="CANCELLED" title="Order cancelled by buyer/seller/system/operator">CANCELLED</option>
                            </optgroup>
                        </select>
                    </div>

                    <div>
                        <label className="block text-sm font-medium text-gray-700 mb-2 dark:text-gray-400">
                            {t('orders.custom_status')}
                            <span className="ml-1 text-xs text-gray-500 cursor-help" title="Internal delivery tracking status">📦</span>
                        </label>
                        <select
                            value={filters.customStatus}
                            onChange={(e) => handleFilterChange('customStatus', e.target.value)}
                            className="w-full px-3 py-2 border border-gray-300 rounded-md focus:outline-none focus:ring-2 focus:ring-blue-500 dark:bg-gray-800 dark:border-gray-700 dark:text-white"
                        >
                            <option value="">{t('orders.all_status')}</option>
                            <option value="NOT_SET">Chưa kéo đơn</option>
                            <option value="DELIVERED">Đã kéo đơn</option>
                        </select>
                    </div>

                    <div>
                        <label className="block text-sm font-medium text-gray-700 mb-2 dark:text-gray-400">{t('orders.from_date')}</label>
                        <input
                            type="datetime-local"
                            value={filters.dateFrom}
                            onChange={(e) => handleFilterChange('dateFrom', e.target.value)}
                            className="w-full px-3 py-2 border border-gray-300 rounded-md focus:outline-none focus:ring-2 focus:ring-blue-500 dark:bg-gray-800 dark:border-gray-700 dark:text-white"
                        />
                    </div>

                    <div>
                        <label className="block text-sm font-medium text-gray-700 mb-2 dark:text-gray-400">{t('orders.to_date')}</label>
                        <input
                            type="datetime-local"
                            value={filters.dateTo}
                            onChange={(e) => handleFilterChange('dateTo', e.target.value)}
                            className="w-full px-3 py-2 border border-gray-300 rounded-md focus:outline-none focus:ring-2 focus:ring-blue-500 dark:bg-gray-800 dark:border-gray-700 dark:text-white"
                        />
                    </div>

                    <div>
                        <label className="block text-sm font-medium text-gray-700 mb-2 dark:text-gray-400">{t('orders.page_size')}</label>
                        <select
                            value={pageSize}
                            onChange={(e) => handlePageSizeChange(parseInt(e.target.value))}
                            className="w-full px-3 py-2 border border-gray-300 rounded-md focus:outline-none focus:ring-2 focus:ring-blue-500 dark:bg-gray-800 dark:border-gray-700 dark:text-white"
                        >
                            <option value="10">10</option>
                            <option value="20">20</option>
                            <option value="50">50</option>
                            <option value="100">100</option>
                        </select>
                    </div>
                </div>

                {/* Status Legend */}
                <div className="mt-4 p-3 bg-gray-50 dark:bg-gray-700 rounded-lg">
                    <div className="grid grid-cols-1 md:grid-cols-2 gap-4">
                        <div>
                            <h5 className="text-xs font-medium text-gray-600 dark:text-gray-300 mb-2">{t('orders.status_flow')}</h5>
                            <div className="flex gap-2 text-xs">
                                <span className="inline-flex items-center px-2 py-1 rounded-full bg-red-100 text-red-700 dark:bg-red-900 dark:text-red-400">
                                    UNPAID
                                </span>
                                <span className="text-gray-400">→</span>
                                <span className="inline-flex items-center px-2 py-1 rounded-full bg-yellow-100 text-yellow-700 dark:bg-yellow-900 dark:text-yellow-400">
                                    ON_HOLD
                                </span>
                                <span className="text-gray-400">→</span>
                                <span className="inline-flex items-center px-2 py-1 rounded-full bg-orange-100 text-orange-700 dark:bg-orange-900 dark:text-orange-400">
                                    AWAITING_SHIPMENT
                                </span>
                                <span className="text-gray-400">→</span>
                                <span className="inline-flex items-center px-2 py-1 rounded-full bg-purple-100 text-purple-700 dark:bg-purple-900 dark:text-purple-400">
                                    AWAITING_COLLECTION
                                </span>
                                <span className="text-gray-400">→</span>
                                <span className="inline-flex items-center px-2 py-1 rounded-full bg-indigo-100 text-indigo-700 dark:bg-indigo-900 dark:text-indigo-400">
                                    IN_TRANSIT
                                </span>
                                <span className="text-gray-400">→</span>
                                <span className="inline-flex items-center px-2 py-1 rounded-full bg-teal-100 text-teal-700 dark:bg-teal-900 dark:text-teal-400">
                                    DELIVERED
                                </span>
                                <span className="text-gray-400">→</span>
                                <span className="inline-flex items-center px-2 py-1 rounded-full bg-green-100 text-green-700 dark:bg-green-900 dark:text-green-400">
                                    COMPLETED
                                </span>
                            </div>
                        </div>
                    </div>
                </div>
            </div>

            {/* Orders Table */}
            <div className="bg-white rounded-lg shadow-sm border dark:border-gray-800 dark:bg-white/[0.03]">
                <div className="px-6 py-3 border-b border-gray-200 dark:border-gray-700">
                    <TimezoneInfo />
                </div>
                <div className="overflow-x-auto">
                    <table className="min-w-full divide-y divide-gray-200">
                        <thead className="bg-gray-50 dark:border-gray-800 dark:bg-white/[0.03]">
                            <tr>
                                <th className="px-6 py-3 text-left text-xs font-medium text-gray-500 uppercase tracking-wider">
                                    <input
                                        type="checkbox"
                                        checked={orders.length > 0 && selectedOrderIds.size === orders.length}
                                        onChange={handleSelectAll}
                                        className="h-4 w-4 text-purple-600 focus:ring-purple-500 border-gray-300 rounded"
                                    />
                                </th>
                                <th className="px-6 py-3 text-left text-xs font-medium text-gray-500 uppercase tracking-wider">{t('common.id') || 'ID'}</th>
                                <th className="px-6 py-3 text-left text-xs font-medium text-gray-500 uppercase tracking-wider">{t('orders.order')}</th>
                                <th className="px-6 py-3 text-left text-xs font-medium text-gray-500 uppercase tracking-wider">{t('orders.items_images')}</th>
                                <th className="px-6 py-3 text-left text-xs font-medium text-gray-500 uppercase tracking-wider">{t('orders.customer_info')}</th>
                                <th className="px-6 py-3 text-left text-xs font-medium text-gray-500 uppercase tracking-wider">{t('orders.order_info')}</th>
                                <th className="px-6 py-3 text-left text-xs font-medium text-gray-500 uppercase tracking-wider">{t('orders.sla_column')}</th>
                                <th className="px-6 py-3 text-left text-xs font-medium text-gray-500 uppercase tracking-wider">{t('orders.price')}</th>
                                <th className="px-6 py-3 text-left text-xs font-medium text-gray-500 uppercase tracking-wider">{t('common.actions')}</th>
                            </tr>
                        </thead>
                        <tbody className="bg-white divide-y divide-gray-200 dark:divide-gray-700 dark:border-gray-800 dark:bg-white/[0.03]">
                            {orders.length === 0 ? (
                                <tr>
                                    <td colSpan={9} className="px-6 py-8 text-center text-gray-500">
                                        {t('orders.no_orders_found')}
                                    </td>
                                </tr>
                            ) : (
                                orders.map((order, index) => {
                                    const itemImages = getLineItemImages(order);
                                    const isNotDelivered = (!order.customStatus || order.customStatus !== 'DELIVERED') && !['DELIVERED', 'COMPLETED', 'CANCELLED', 'IN_TRANSIT'].includes(order.status.toUpperCase());
                                    return (
                                        <tr
                                            key={order.id}
                                            className={`hover:bg-gray-50 dark:hover:bg-gray-700 ${isNotDelivered
                                                ? 'bg-yellow-50 dark:bg-yellow-900/20 border-l-4 border-yellow-400 dark:border-yellow-500'
                                                : ''
                                                }`}
                                        >
                                            {/* Checkbox */}
                                            <td className="px-6 py-4 whitespace-nowrap">
                                                <input
                                                    type="checkbox"
                                                    checked={selectedOrderIds.has(order.id)}
                                                    onChange={() => handleSelectOrder(order.id)}
                                                    className="h-4 w-4 text-purple-600 focus:ring-purple-500 border-gray-300 rounded"
                                                />
                                            </td>

                                            {/* Update index calculation for server-side pagination */}
                                            <td className="px-6 py-4 whitespace-nowrap">
                                                <div className="text-sm font-medium text-gray-900 dark:text-gray-400">
                                                    #{((pagination.currentPage - 1) * pagination.pageSize) + index + 1}
                                                </div>
                                            </td>
                                            {/* Order - Mã đơn hàng tiktok, thời gian đặt hàng, trạng thái đơn hàng */}
                                            <td className="px-6 py-4">
                                                <div className="flex flex-col space-y-1">
                                                    <div className="flex items-center gap-2">
                                                        <div className="font-mono text-sm font-medium text-gray-900 dark:text-gray-400">
                                                            {order.orderId}
                                                        </div>
                                                        <button
                                                            onClick={() => copyOrderId(order.orderId)}
                                                            className="p-1 text-gray-500 hover:text-blue-600 transition-colors"
                                                            title="Copy Order ID"
                                                        >
                                                            {copiedOrderId === order.orderId ? (
                                                                <Check className="h-3 w-3 text-green-600" />
                                                            ) : (
                                                                <Copy className="h-3 w-3" />
                                                            )}
                                                        </button>
                                                    </div>
                                                    <div className="flex items-center space-x-2">
                                                        {order.shop.managedName || t('common.na')}
                                                    </div>
                                                    <div className="text-xs text-gray-600 dark:text-gray-400">
                                                        {formatTimestamp(order.createTime)}
                                                    </div>
                                                    <span className={`inline-flex px-2 py-1 text-xs font-semibold rounded-full w-fit ${getStatusColor(order.status)}`}>
                                                        {order.status}
                                                    </span>
                                                </div>
                                            </td>

                                            {/* Items Images - Product images from line items */}
                                            <td className="px-6 py-4">
                                                <div className="flex flex-wrap gap-1 max-w-32">
                                                    {itemImages.length > 0 ? (
                                                        itemImages.slice(0, 4).map((item, imgIndex) => (
                                                            <div
                                                                key={`${item.id}-${imgIndex}`}
                                                                className="relative w-12 h-12 bg-gray-100 dark:bg-gray-700 rounded overflow-hidden"
                                                            >
                                                                <Image
                                                                    src={item.image}
                                                                    alt={item.productName}
                                                                    width={48}
                                                                    height={48}
                                                                    className="w-full h-full object-cover"
                                                                    unoptimized
                                                                />
                                                            </div>
                                                        ))
                                                    ) : (
                                                        <div className="w-12 h-12 bg-gray-100 dark:bg-gray-700 rounded flex items-center justify-center">
                                                            <Package className="h-4 w-4 text-gray-400" />
                                                        </div>
                                                    )}
                                                    {itemImages.length > 4 && (
                                                        <div className="w-12 h-12 bg-gray-200 dark:bg-gray-600 rounded flex items-center justify-center">
                                                            <span className="text-xs font-medium text-gray-600 dark:text-gray-300">
                                                                +{itemImages.length - 4}
                                                            </span>
                                                        </div>
                                                    )}
                                                </div>
                                            </td>

                                            {/* Customer Info - Customer information with copy functionality */}
                                            <td className="px-6 py-4">
                                                <div className="flex flex-col space-y-1">
                                                    <div className="flex items-center justify-between">
                                                        <div className="text-sm font-medium text-gray-900 dark:text-gray-400">
                                                            {order.recipientAddress?.name || t('common.na')}
                                                        </div>
                                                        <button
                                                            onClick={() => copyCustomerInfo(order)}
                                                            className="ml-2 p-1 text-gray-400 hover:text-gray-600 dark:hover:text-gray-300 transition-colors"
                                                            title={t('orders.copy_customer_info')}
                                                        >
                                                            {copiedCustomer === order.orderId ? (
                                                                <Check className="h-3 w-3 text-green-500" />
                                                            ) : (
                                                                <Copy className="h-3 w-3" />
                                                            )}
                                                        </button>
                                                    </div>
                                                    <div className="text-xs text-gray-500 truncate max-w-48 dark:text-gray-400">
                                                        {order.recipientAddress?.phoneNumber || t('common.na')}
                                                    </div>
                                                    <div className="text-xs text-gray-500 truncate max-w-48 dark:text-gray-400">
                                                        {order.recipientAddress?.fullAddress || t('common.na')}
                                                    </div>
                                                    <div className="text-xs text-gray-500 truncate max-w-48 dark:text-gray-400">
                                                        {order.recipientAddress?.postalCode || t('common.na')}
                                                    </div>
                                                </div>
                                            </td>

                                            {/* Order Info - Thông tin nhận hàng và thanh toán của khách hàng */}
                                            <td className="px-6 py-4">
                                                <div className="flex flex-col space-y-1">
                                                    <div className="text-xs text-blue-600 dark:text-blue-400">
                                                        {`${order.lineItemsCount || order.lineItems?.length || 0} ${t(`orders.items_label`)}`}
                                                    </div>
                                                    {/* Show all package tracking numbers */}
                                                    {(order.packages?.some(p => !!p.trackingNumber)) && (
                                                        <div className="flex flex-col gap-1">
                                                            {order.packages
                                                                ?.filter(p => !!p.trackingNumber)
                                                                .map((pkg) => (
                                                                    <div
                                                                        key={pkg.packageId}
                                                                        className="text-xs font-mono text-purple-600"
                                                                    >
                                                                        {t('orders.track_label')} {pkg.trackingNumber} - {pkg.shippingProviderName}
                                                                    </div>
                                                                ))}
                                                        </div>
                                                    )}
                                                    {((order?.mustSplitPackages || order?.canSplitPackages) && order?.customStatus === 'SPLITTED') && (
                                                        <div className="text-xs font-mono text-orange-600 truncate max-w-50">
                                                            {t('orders.splitted')}
                                                        </div>
                                                    )}
                                                </div>
                                            </td>

                                            {/* SLA / Due Times */}
                                            <td className="px-6 py-4 align-top">
                                                <div className="flex flex-col space-y-1 max-w-56">
                                                    {buildSlaItems(order).length === 0 && (
                                                        <div className="text-xs text-gray-400">—</div>
                                                    )}
                                                    {buildSlaItems(order).map(item => (
                                                        <div key={item.key} className="flex justify-between gap-2 text-[11px] font-mono leading-snug">
                                                            <span className="truncate text-gray-600 dark:text-gray-400 font-medium" title={item.label}>{item.label}</span>
                                                            <span className={`text-right text-[11px] font-semibold ${item.type === 'deadline' ? classifyDeadline(item.value) : 'text-gray-700 dark:text-gray-300'}`} title={item.value ? `${item.label}: ${formatEpoch(item.value)}` : ''}>
                                                                {formatRelative(item.value)}
                                                            </span>
                                                        </div>
                                                    ))}
                                                </div>
                                            </td>

                                            {/* Price - Các chi phí của đơn hàng */}
                                            <td className="px-6 py-4 whitespace-nowrap">
                                                <div className="flex flex-col space-y-1">
                                                    <div className="text-sm font-medium text-gray-900 dark:text-gray-400">
                                                        {order.payment?.totalAmount ?
                                                            formatCurrency(order.payment.totalAmount, order.payment.currency) :
                                                            'N/A'
                                                        }
                                                    </div>
                                                    {order.unsettledTransactions && order.unsettledTransactions.length > 0 && (
                                                        <div className="text-xs text-red-500 font-mono">
                                                            {t('orders.estimated_label')} {formatCurrency(order.unsettledTransactions[0]?.estSettlementAmount, order.payment?.currency || 'USD')}
                                                        </div>
                                                    )}
                                                </div>
                                            </td>

                                            {/* Actions - Chat trò chuyện (support) khách hàng */}
                                            <td className="px-6 py-4 whitespace-nowrap">
                                                <div className="flex flex-col space-y-2">
                                                    <button
                                                        onClick={() => openOrderModal(order)}
                                                        className="inline-flex items-center px-2 py-1 text-xs font-medium text-blue-600 hover:text-blue-900 border border-blue-300 rounded hover:bg-blue-50 dark:border-blue-800 dark:bg-blue-900 dark:text-blue-400 dark:hover:bg-blue-700"
                                                    >
                                                        <Eye className="h-3 w-3 mr-1" />
                                                        {t('orders.view')}
                                                    </button>
                                                    <button
                                                        onClick={() => syncOrderDetail(order)}
                                                        disabled={syncingDetail === order.orderId || syncing}
                                                        className="inline-flex items-center px-2 py-1 text-xs font-medium text-indigo-600 hover:text-indigo-900 border border-indigo-300 rounded hover:bg-indigo-50 dark:border-indigo-800 dark:bg-indigo-900 dark:text-indigo-400 dark:hover:bg-indigo-700 disabled:opacity-50"
                                                        title="Sync latest order detail"
                                                    >
                                                        {syncingDetail === order.orderId ? (
                                                            <Loader2 className="h-3 w-3 mr-1 animate-spin" />
                                                        ) : (
                                                            <RefreshCw className="h-3 w-3 mr-1" />
                                                        )}
                                                        {t('orders.sync_detail')}
                                                    </button>

                                                    {/* Custom Status Action Buttons */}
                                                    {order.customStatus !== 'DELIVERED' && !['DELIVERED', 'COMPLETED', 'CANCELLED', 'IN_TRANSIT'].includes(order.status) && (
                                                        <div className="flex flex-col gap-1">
                                                            <button
                                                                onClick={() => updateCustomStatus(order.orderId, 'DELIVERED')}
                                                                disabled={updatingStatus === order.orderId}
                                                                className="inline-flex items-center px-2 py-1 text-xs font-medium text-green-600 hover:text-green-900 border border-green-300 rounded hover:bg-green-50 dark:border-green-800 dark:bg-green-900 dark:text-green-400 dark:hover:bg-green-700 disabled:opacity-50"
                                                                title={t('orders.mark_as_delivered_title')}
                                                            >
                                                                <Check className="h-3 w-3 mr-1" />
                                                                {t('orders.mark_delivered')}
                                                            </button>
                                                        </div>
                                                    )}

                                                    {(!parseChannelData(order?.channelData ?? "").trackingNumber && !order.mustSplitPackages) && (
                                                        <div className="flex flex-col gap-1">
                                                            <button
                                                                onClick={() => handleAddTracking(order)}
                                                                disabled={updatingStatus === order.orderId}
                                                                className="inline-flex items-center px-2 py-1 text-xs font-medium text-green-600 hover:text-green-900 border border-green-300 rounded hover:bg-green-50 dark:border-green-800 dark:bg-green-900 dark:text-green-400 dark:hover:bg-green-700 disabled:opacity-50"
                                                                title={t('orders.add_tracking_title')}
                                                            >
                                                                <Plus className="h-3 w-3 mr-1" />
                                                                {t('orders.add_tracking')}
                                                            </button>
                                                        </div>
                                                    )}

                                                    {(!parseChannelData(order?.channelData ?? "").trackingNumber && (order.mustSplitPackages || order.canSplitPackages) && order.customStatus !== 'SPLITTED') && (
                                                        <div className="flex flex-col gap-1">
                                                            <button
                                                                onClick={() => openSplitModal(order)}
                                                                disabled={updatingStatus === order.orderId}
                                                                className="inline-flex items-center px-2 py-1 text-xs font-medium text-green-600 hover:text-green-900 border border-green-300 rounded hover:bg-green-50 dark:border-green-800 dark:bg-green-900 dark:text-green-400 dark:hover:bg-green-700 disabled:opacity-50"
                                                                title={t('orders.split_order_title')}
                                                            >
                                                                <Plus className="h-3 w-3 mr-1" />
                                                                {t('orders.split_orders')}
                                                            </button>
                                                        </div>
                                                    )}

                                                    {/* <button
                                                        className="inline-flex items-center px-2 py-1 text-xs font-medium text-green-600 hover:text-green-900 border border-green-300 rounded hover:bg-green-50 dark:border-green-800 dark:bg-green-900 dark:text-green-400 dark:hover:bg-green-700"
                                                        onClick={() => {
                                                            // TODO: Implement customer support chat
                                                            alert('Customer support chat feature will be implemented');
                                                        }}
                                                    >
                                                        <svg className="h-3 w-3 mr-1" fill="none" viewBox="0 0 24 24" stroke="currentColor">
                                                            <path strokeLinecap="round" strokeLinejoin="round" strokeWidth={2} d="M8 12h.01M12 12h.01M16 12h.01M21 12c0 4.418-4.03 8-9 8a9.863 9.863 0 01-4.255-.949L3 20l1.395-3.72C3.512 15.042 3 13.574 3 12c0-4.418 4.03-8 9-8s9 3.582 9 8z" />
                                                        </svg>
                                                        Hỗ trợ
                                                    </button> */}
                                                </div>
                                            </td>
                                        </tr>
                                    );
                                })
                            )}
                        </tbody>
                    </table>
                </div>

                {/* Updated Pagination */}
                <div className="bg-white px-4 py-3 flex items-center justify-between border-t border-gray-200 sm:px-6 dark:border-gray-800 dark:bg-white/[0.03]">
                    <div className="flex-1 flex justify-between sm:hidden">
                        <button
                            onClick={() => handlePageChange(pagination.currentPage - 1)}
                            disabled={!pagination.hasPreviousPage || syncing}
                            className="relative inline-flex items-center px-4 py-2 border border-gray-300 text-sm font-medium rounded-md text-gray-700 bg-white hover:bg-gray-50 disabled:opacity-50 dark:border-gray-800 dark:bg-white/[0.03] dark:text-gray-400 dark:hover:bg-gray-700"
                        >
                            {t('common.previous')}
                        </button>
                        <button
                            onClick={() => handlePageChange(pagination.currentPage + 1)}
                            disabled={!pagination.hasNextPage || syncing}
                            className="ml-3 relative inline-flex items-center px-4 py-2 border border-gray-300 text-sm font-medium rounded-md text-gray-700 bg-white hover:bg-gray-50 disabled:opacity-50 dark:border-gray-800 dark:bg-white/[0.03] dark:text-gray-400 dark:hover:bg-gray-700"
                        >
                            {t('common.next')}
                        </button>
                    </div>
                    <div className="hidden sm:flex-1 sm:flex sm:items-center sm:justify-between">
                        <div>
                            <p className="text-sm text-gray-700 dark:text-gray-400">
                                {t(
                                    `Showing results ${pagination.totalItems === 0 ? 0 : ((pagination.currentPage - 1) * pagination.pageSize) + 1} - ${Math.min(pagination.currentPage * pagination.pageSize, pagination.totalItems)} of ${pagination.totalItems}`
                                )}
                            </p>
                        </div>
                        <div>
                            <nav className="relative z-0 inline-flex rounded-md shadow-sm -space-x-px">
                                <button
                                    onClick={() => handlePageChange(pagination.currentPage - 1)}
                                    disabled={!pagination.hasPreviousPage || syncing}
                                    className="relative inline-flex items-center px-2 py-2 rounded-l-md border border-gray-300 bg-white text-sm font-medium text-gray-500 hover:bg-gray-50 disabled:opacity-50 dark:border-gray-800 dark:bg-white/[0.03] dark:text-gray-400 dark:hover:bg-gray-700"
                                >
                                    {t('common.previous')}
                                </button>
                                <span className="relative inline-flex items-center px-4 py-2 border border-gray-300 bg-white text-sm font-medium text-gray-700 dark:border-gray-800 dark:bg-white/[0.03] dark:text-gray-400">
                                    {t(`Page ${pagination.currentPage} of ${pagination.totalPages}`)}
                                </span>
                                <button
                                    onClick={() => handlePageChange(pagination.currentPage + 1)}
                                    disabled={!pagination.hasNextPage || syncing}
                                    className="relative inline-flex items-center px-2 py-2 rounded-r-md border border-gray-300 bg-white text-sm font-medium text-gray-500 hover:bg-gray-50 disabled:opacity-50 dark:border-gray-800 dark:bg-white/[0.03] dark:text-gray-400 dark:hover:bg-gray-700"
                                >
                                    {t('common.next')}
                                </button>
                            </nav>
                        </div>
                    </div>
                </div>
            </div>

            {/* Order Detail Modal - Updated */}
            <OrderDetailModal
                order={selectedOrder}
                isOpen={showOrderModal}
                onClose={closeOrderModal}
            />

            {/* Add Tracking Modal */}
            <AddTrackingModal
                isOpen={showTrackingModal}
                onClose={closeTrackingModal}
                onSave={handleSaveTracking}
                orderId={selectedOrderForTracking?.orderId || ''}
                packages={selectedOrderForTracking?.packages || []}
            />

            {/* Sync Order Modal */}
            <SyncOrderModal
                isOpen={showSyncModal}
                onClose={() => setShowSyncModal(false)}
                onSync={syncOrders}
            />

            {/* Split Order Modal */}
            <SplitOrderModal
                isOpen={showSplitModal}
                order={selectedOrderForSplit}
                onClose={closeSplitModal}
                onSubmit={handleSplitSubmit}
            />

            {/* Import Excel Modal (extracted) */}
            <ImportOrdersModal
                isOpen={showImportModal}
                isSubmitting={isImporting}
                file={importFile}
                onFileChange={handleImportFileChange}
                onTemplateDownload={downloadTemplate}
                onSampleDownload={downloadSample}
                onClose={() => {
                    setShowImportModal(false);
                    setImportFile(null);
                }}
                onSubmit={handleImportExcel}
            />

            {/* Floating Add Tracking Info Button */}
            {selectedOrderIds.size > 0 && (
                <div className="fixed bottom-6 left-1/2 transform -translate-x-1/2 z-40 flex items-center justify-center gap-4">
                    <button
                        onClick={handleOpenBulkTrackingModal}
                        className="bg-purple-600 text-white px-6 py-3 rounded-full shadow-lg hover:bg-purple-700 hover:shadow-xl transition-all duration-200 flex items-center justify-center gap-2"
                    >
                        <Truck className="h-5 w-5" />
                        <span className="font-medium">Add Tracking Info ({selectedOrderIds.size})</span>
                    </button>
                    {/* Updated Clear button style */}
                    <button
                        onClick={() => { setSelectedOrderIds(new Set()); }}
                        className="px-6 py-3 rounded-full border border-gray-300 text-gray-700 bg-white hover:bg-gray-50 shadow-sm hover:shadow transition-all duration-200 flex items-center justify-center gap-2 dark:border-gray-700 dark:text-gray-200 dark:bg-transparent dark:hover:bg-gray-800"
                        title="Clear selected orders"
                    >
                        <X className="h-5 w-5" />
                        <span className="font-medium">Clear</span>
                    </button>
                </div>
            )}

            {/* Bulk Tracking Modal (extracted) */}
            <BulkTrackingModal
                isOpen={showBulkTrackingModal}
                onClose={() => setShowBulkTrackingModal(false)}
                selectedOrders={orders.filter(o => selectedOrderIds.has(o.id))}
                getLineItemImages={getLineItemImages}
                data={bulkTrackingData}
                onChange={handleBulkTrackingChange}
                onSave={async (rows) => {
                    // rows: [{ orderId, shopId, packageId, trackingId, providerId }]
                    if (!rows.length) {
                        toast.error('No valid rows to submit');
                        return;
                    }
                    try {
                        showLoading('Saving tracking info...');
                        const res = await httpClient.post('/orders/bulk-tracking', { rows });
                        const summary = res?.summary || {};
                        const errors = Array.isArray(res?.errors) ? res.errors : [];

                        if (errors.length > 0) {
                            const first = errors.slice(0, 5).map((e: any) => {
                                const pkg = e?.packageId ? `pkg ${e.packageId}` : 'pkg -';
                                const code = e?.code ? `[${e.code}]` : '';
                                const msg = e?.message || 'Unknown error';
                                return `${pkg} ${code} ${msg}`;
                            }).join('\n');
                            const submitted = summary.submitted ?? rows.length;
                            const failed = summary.failed ?? errors.length;
                            toast.error(`Bulk tracking failed (${failed}/${submitted}).\n${first}`);
                            // Keep modal open so user can fix inputs
                            return;
                        }

                        toast.success(`Saved ${summary.succeeded ?? rows.length} packages successfully.`);
                        await fetchOrders({ page: pagination.currentPage, pageSize, loadingMessage: t('orders.refreshing') });
                        await fetchStatusCounts();
                        setShowBulkTrackingModal(false);
                        setSelectedOrderIds(new Set());
                    } catch (e: any) {
                        console.error('Bulk tracking error', e);
                        toast.error(e?.message || 'Failed to save tracking info');
                    } finally {
                        hideLoading();
                    }
                }}
            />
        </div>
    );
}<|MERGE_RESOLUTION|>--- conflicted
+++ resolved
@@ -665,11 +665,6 @@
 
         let streetAddress = '';
         let cityStateCountry = '';
-<<<<<<< HEAD
-
-        if (addressParts.length >= 2) {
-            // First part is usually street address (house number, street name)
-=======
         
         if (addressParts.length >= 3) {
             // Gộp 2 phần đầu: số nhà/tên đường + thành phố đầu tiên
@@ -678,7 +673,6 @@
             cityStateCountry = addressParts.slice(2).join(', ');
         } else if (addressParts.length === 2) {
             // Nếu chỉ có 2 phần thì tách như cũ
->>>>>>> b222f3ad
             streetAddress = addressParts[0];
             cityStateCountry = addressParts[1];
         } else {
@@ -1222,6 +1216,9 @@
                                                     <div className="flex items-center space-x-2">
                                                         {order.shop.managedName || t('common.na')}
                                                     </div>
+                                                    <div className="flex items-center space-x-2">
+                                                        {order.shop.managedName || t('common.na')}
+                                                    </div>
                                                     <div className="text-xs text-gray-600 dark:text-gray-400">
                                                         {formatTimestamp(order.createTime)}
                                                     </div>
