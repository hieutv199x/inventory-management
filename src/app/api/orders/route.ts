--- conflicted
+++ resolved
@@ -193,14 +193,8 @@
           // buyer requested cancellation but not cancelled yet
           where.status = { not: 'CANCELLED' };
           (where.channelData ??= {});
-<<<<<<< HEAD
-          // Check for isBuyerRequestCancel: "true" in JSON (match alert endpoint)
-          where.channelData.contains = '"isBuyerRequestCancel":"true"';
-          console.log('Filtering orders with countBuyerCancelled alert, where:', where);
-=======
           // Keep simple contains match (string JSON) to align with alert endpoint
           where.channelData.contains = '"isBuyerRequestCancel":"true"';
->>>>>>> ba3c2e91
           break;
         case 'countLogisticsIssue':
           where.status = 'IN_TRANSIT';
